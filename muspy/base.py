"""Base classes.

This module defines the bases classes for MusPy objects.

Classes
-------

- Base
- ComplexBase

"""
from collections import OrderedDict
from copy import deepcopy
from inspect import isclass
from operator import attrgetter
from typing import (
    Any, Callable, Iterable, List, Mapping, Optional, Type, TypeVar, Union
)

from .utils import yaml_dump

__all__ = ["Base", "ComplexBase"]

BaseType = TypeVar("BaseType", bound="Base")
ComplexBaseType = TypeVar("ComplexBaseType", bound="ComplexBase")


def _get_type_string(attr_type):
    """Return a string represeting acceptable type(s)."""
    if isinstance(attr_type, (list, tuple)):
        if len(attr_type) > 1:
            return (
                ", ".join([x.__name__ for x in attr_type[:-1]])
                + " or "
                + attr_type[-1].__name__
            )
        return attr_type[0].__name__
    return attr_type.__name__


class Base:
    """Base class for MusPy classes.

    This is the base class for MusPy classes. It provides two handy I/O
    methods---`from_dict` and `to_ordered_dict`. It also provides
    intuitive `__repr__` as well as methods `pretty_str` and `print` for
    beautifully printing the content.

    Hint
    ----
    To implement a new class in MusPy, please inherit from this class
    and set the following class variables properly.

    - `_attributes`: An OrderedDict with attribute names as keys and
      their types as values.
    - `_optional_attributes`: A list of optional attribute names.
    - `_list_attributes`: A list of attributes that are lists.

    Take :class:`muspy.Note` for example.::

        _attributes = OrderedDict(
            [
                ("time", int),
                ("duration", int),
                ("pitch", int),
                ("velocity", int),
                ("pitch_str", str),
            ]
        )
        _optional_attributes = ["pitch_str"]

    See Also
    --------
    :class:`muspy.ComplexBase` :
        Base class that supports advanced operations on list attributes.

    """

    _attributes: Mapping[str, Any] = {}
    _optional_attributes: List[str] = []
    _list_attributes: List[str] = []

    def __init__(self, **kwargs):
        for key, value in kwargs.items():
            setattr(self, key, value)

    def __repr__(self) -> str:
        to_join = []
        for attr in self._attributes:
            value = getattr(self, attr)
            if attr in self._list_attributes:
                if not value:
                    continue
                if len(value) > 3:
                    to_join.append(
                        attr + "=" + repr(value[:3])[:-1] + ", ...]"
                    )
                else:
                    to_join.append(attr + "=" + repr(value))
            elif value is not None:
                to_join.append(attr + "=" + repr(value))
        return type(self).__name__ + "(" + ", ".join(to_join) + ")"

    def __eq__(self, other) -> bool:
        for attr in self._attributes:
            if getattr(self, attr) != getattr(other, attr):
                return False
        return True

    def __deepcopy__(self: BaseType, memo: dict) -> BaseType:
        return self.from_dict(self.to_ordered_dict(skip_none=False, copy=True))

    @classmethod
    def from_dict(cls: Type[BaseType], dict_: Mapping) -> BaseType:
        """Return an instance constructed from a dictionary.

        Instantiate an object whose attributes and the corresponding
        values are given as a dictionary.

        Parameters
        ----------
        dict_ : dict or mapping
            A dictionary that stores the attributes and their values as
            key-value pairs, e.g., `{"attr1": value1, "attr2": value2}`.

        Returns
        -------
        Constructed object.

        """
        kwargs = {}
        for attr, attr_type in cls._attributes.items():
            value = dict_.get(attr)
            if value is None:
                if attr in cls._optional_attributes:
                    continue
                raise TypeError("`{}` must not be None.".format(attr))
            if isclass(attr_type) and issubclass(attr_type, Base):
                if attr in cls._list_attributes:
                    kwargs[attr] = [attr_type.from_dict(v) for v in value]
                else:
                    kwargs[attr] = attr_type.from_dict(value)
            else:
                kwargs[attr] = value
        return cls(**kwargs)

<<<<<<< HEAD
    def to_ordered_dict(
            self, skip_none: bool = True, copy: bool = True
    ) -> OrderedDict:
=======
    def to_ordered_dict(self, skip_missing: bool = True) -> OrderedDict:
>>>>>>> 7fba5270
        """Return the object as an OrderedDict.

        Return an ordered dictionary that stores the attributes and
        their values as key-value pairs.

        Parameters
        ----------
        skip_missing : bool
            Whether to skip attributes with value None or those that are
            empty lists. Defaults to True.
        copy : bool
            Whether to make deep copies of attributes whose type is not
            a MusPy class. Defaults to True.

        Returns
        -------
        OrderedDict
            A dictionary that stores the attributes and their values as
            key-value pairs, e.g., `{"attr1": value1, "attr2": value2}`.

        """
        ordered_dict: OrderedDict = OrderedDict()
        for attr, attr_type in self._attributes.items():
            value = getattr(self, attr)
            if attr in self._list_attributes:
                if not value and skip_missing:
                    continue
                if isclass(attr_type) and issubclass(attr_type, Base):
                    ordered_dict[attr] = [
<<<<<<< HEAD
                        v.to_ordered_dict(skip_none=skip_none, copy=copy)
                        for v in value
                    ]
                    continue
            if value is None:
                if not skip_none:
                    ordered_dict[attr] = None
                continue
            if isclass(attr_type) and issubclass(attr_type, Base):
                ordered_dict[attr] = value.to_ordered_dict(
                    skip_none=skip_none, copy=copy)
                continue

            if attr in self._list_attributes:
                # List of non-MusPy objects
                ordered_dict[attr] = deepcopy(value) if copy else list(value)
=======
                        v.to_ordered_dict(skip_missing=skip_missing)
                        for v in value
                    ]
                else:
                    ordered_dict[attr] = value
            elif value is None:
                if not skip_missing:
                    ordered_dict[attr] = None
            elif isclass(attr_type) and issubclass(attr_type, Base):
                ordered_dict[attr] = value.to_ordered_dict(
                    skip_missing=skip_missing
                )
>>>>>>> 7fba5270
            else:
                # Single non-MusPy object
                ordered_dict[attr] = deepcopy(value) if copy else value
        return ordered_dict

    def pretty_str(self, skip_missing: bool = True) -> str:
        """Return the attributes as a string in a YAML-like format.

        Parameters
        ----------
        skip_missing : bool
            Whether to skip attributes with value None or those that are
            empty lists. Defaults to True.

        Returns
        -------
        str
            Stored data as a string in a YAML-like format.

        See Also
        --------
        :meth:`muspy.Base.print` :
            Print the attributes in a YAML-like format.

        """
<<<<<<< HEAD
        return _yaml_dump(self.to_ordered_dict(
            skip_none=skip_none, copy=False))
=======
        return yaml_dump(self.to_ordered_dict(skip_missing=skip_missing))
>>>>>>> 7fba5270

    def print(self, skip_missing: bool = True):
        """Print the attributes in a YAML-like format.

        Parameters
        ----------
        skip_missing : bool
            Whether to skip attributes with value None or those that are
            empty lists. Defaults to True.

        See Also
        --------
        :meth:`muspy.Base.pretty_str` :
            Return the the attributes as a string in a YAML-like format.

        """
        print(self.pretty_str(skip_missing=skip_missing))

    def _validate_attr_type(self, attr: str, recursive: bool):
        attr_type = self._attributes[attr]
        value = getattr(self, attr)
        if value is None:
            if attr in self._optional_attributes:
                return
            raise TypeError("`{}` must not be None".format(attr))
        if attr in self._list_attributes:
            if not isinstance(value, list):
                raise TypeError("`{}` must be a list.".format(attr))
            for item in value:
                if not isinstance(item, attr_type):
                    raise TypeError(
                        "`{}` must be a list of type {}.".format(
                            attr, _get_type_string(attr_type)
                        )
                    )
        elif not isinstance(value, attr_type):
            raise TypeError(
                "`{}` must be of type {}.".format(
                    attr, _get_type_string(attr_type)
                )
            )

        # Apply recursively
        if recursive and isclass(attr_type) and issubclass(attr_type, Base):
            if attr in self._list_attributes:
                for item in getattr(self, attr):
                    item.validate_type(recursive=recursive)
            elif getattr(self, attr) is not None:
                getattr(self, attr).validate_type(recursive=recursive)

    def validate_type(
        self: BaseType, attr: Optional[str] = None, recursive: bool = True,
    ) -> BaseType:
        """Raise an error if an attribute is of an invalid type.

        This will apply recursively to an attribute's attributes.

        Parameters
        ----------
        attr : str
            Attribute to validate. Defaults to validate all attributes.
        recursive : bool
            Whether to apply recursively. Defaults to True.

        Returns
        -------
        Object itself.

        See Also
        --------
        :meth:`muspy.Base.is_valid_type` :
            Return True if an attribute is of a valid type.
        :meth:`muspy.Base.validate` :
            Raise an error if an attribute has an invalid type or value.

        """
        if attr is None:
            for attribute in self._attributes:
                self._validate_attr_type(attribute, recursive)
        else:
            self._validate_attr_type(attr, recursive)
        return self

    def _validate(self, attr: str, recursive: bool):
        attr_type = self._attributes[attr]
        if isclass(attr_type) and issubclass(attr_type, Base):
            if attr in self._list_attributes:
                if getattr(self, attr):
                    for item in getattr(self, attr):
                        item.validate()
            else:
                getattr(self, attr).validate()
        else:
            # Set recursive=False to avoid repeated checks invoked when
            # calling `validate` recursively
            self._validate_attr_type(attr, False)
            if attr == "time" and getattr(self, "time") < 0:
                raise ValueError("`time` must be nonnegative.")

        # Apply recursively
        if recursive and isclass(attr_type) and issubclass(attr_type, Base):
            if attr in self._list_attributes:
                for item in getattr(self, attr):
                    item.validate(recursive=recursive)
            elif getattr(self, attr) is not None:
                getattr(self, attr).validate(recursive=recursive)

    def validate(
        self: BaseType, attr: Optional[str] = None, recursive: bool = True,
    ) -> BaseType:
        """Raise an error if an attribute has an invalid type or value.

        This will apply recursively to an attribute's attributes.

        Parameters
        ----------
        attr : str
            Attribute to validate. Defaults to validate all attributes.
        recursive : bool
            Whether to apply recursively. Defaults to True.

        Returns
        -------
        Object itself.

        See Also
        --------
        :meth:`muspy.Base.is_valid` :
            Return True if an attribute has a valid type and value.
        :meth:`muspy.Base.validate_type` :
            Raise an error if an attribute is of an invalid type.

        """
        if attr is None:
            for attribute in self._attributes:
                self._validate(attribute, recursive)
        else:
            self._validate(attr, recursive)
        return self

    def is_valid_type(
        self, attr: Optional[str] = None, recursive: bool = True,
    ) -> bool:
        """Return True if an attribute is of a valid type.

        This will apply recursively to an attribute's attributes.

        Parameters
        ----------
        attr : str
            Attribute to validate. Defaults to validate all attributes.
        recursive : bool
            Whether to apply recursively. Defaults to True.

        Returns
        -------
        bool
            Whether the attribute is of a valid type.
        recursive : bool
            Whether to apply recursively. Defaults to True.

        See Also
        --------
        :meth:`muspy.Base.validate_type` :
            Raise an error if a certain attribute is of an invalid type.
        :meth:`muspy.Base.is_valid` :
            Return True if an attribute has a valid type and value.

        """
        try:
            self.validate_type(attr, recursive)
        except TypeError:
            return False
        return True

    def is_valid(
        self, attr: Optional[str] = None, recursive: bool = True,
    ) -> bool:
        """Return True if an attribute has a valid type and value.

        This will recursively apply to an attribute's attributes.

        Parameters
        ----------
        attr : str
            Attribute to validate. Defaults to validate all attributes.
        recursive : bool
            Whether to apply recursively. Defaults to True.

        Returns
        -------
        bool
            Whether the attribute has a valid type and value.

        See Also
        --------
        :meth:`muspy.Base.validate` :
            Raise an error if an attribute has an invalid type or value.
        :meth:`muspy.Base.is_valid_type` :
            Return True if an attribute is of a valid type.

        """
        try:
            self.validate(attr, recursive)
        except (TypeError, ValueError):
            return False
        return True

    def _adjust_time(
        self, func: Callable[[int], int], attr: str, recursive: bool
    ):
        attr_type = self._attributes[attr]
        if attr == "time":
            if "time" in self._list_attributes:
                new_list = [func(item) for item in getattr(self, "time")]
                setattr(self, "time", new_list)
            else:
                setattr(self, "time", func(getattr(self, attr)))
        elif recursive and isclass(attr_type) and issubclass(attr_type, Base):
            if attr in self._list_attributes:
                for item in getattr(self, attr):
                    item.adjust_time(func, recursive=recursive)
            elif getattr(self, attr) is not None:
                getattr(self, attr).adjust_time(func, recursive=recursive)

    def adjust_time(
        self: BaseType,
        func: Callable[[int], int],
        attr: Optional[str] = None,
        recursive: bool = True,
    ) -> BaseType:
        """Adjust the timing of time-stamped objects.

        Parameters
        ----------
        func : callable
            The function used to compute the new timing from the old
            timing, i.e., `new_time = func(old_time)`.
        attr : str
            Attribute to adjust. Defaults to adjust all attributes.
        recursive : bool
            Whether to apply recursively. Defaults to True.

        Returns
        -------
        Object itself.

        """
        if attr is None:
            for attribute in self._attributes:
                self._adjust_time(func, attribute, recursive)
        else:
            self._adjust_time(func, attr, recursive)
        return self


class ComplexBase(Base):
    """Base class that supports advanced operations on list attributes.

    This class extend the Base class with advanced operations on list
    attributes, including `append`, `remove_invalid`, `remove_duplicate`
    and `sort`.

    See Also
    --------
    :class:`muspy.Base` : Base class for MusPy classes.

    """

    def __iadd__(
        self: ComplexBaseType,
        other: Union[ComplexBaseType, Iterable]
    ) -> ComplexBaseType:
        return self.extend(other)

    def __add__(
        self: ComplexBaseType,
        other: ComplexBaseType
    ) -> ComplexBaseType:
        if type(other) is not type(self):
            raise TypeError(f'second operand must be of type {type(self)!r}, '
                            f'not {type(other)!r}')

        return deepcopy(self).extend(other, copy=True)

    def _append(self, obj):
        for attr in self._list_attributes:
            attr_type = self._attributes[attr]
            if isinstance(obj, attr_type):
                if isclass(attr_type) and issubclass(attr_type, Base):
                    if getattr(self, attr) is None:
                        setattr(self, attr, [obj])
                    else:
                        getattr(self, attr).append(obj)
                    return
        raise TypeError(
            "Cannot find a list attribute for type {}.".format(
                type(obj).__name__
            )
        )

    def append(self: ComplexBaseType, obj) -> ComplexBaseType:
        """Append an object to the corresponding list.

        This will automatically determine the list attributes to append
        based on the type of the object.

        Parameters
        ----------
        obj
            Object to append.

        """
        self._append(obj)
        return self

    def extend(
        self: ComplexBaseType,
        other: Union[ComplexBaseType, Iterable],
        copy: Optional[bool] = None
    ) -> ComplexBaseType:
        """Extend this object with values from another object or
        iterable.

        If a MusPy object is passed, it must be of the same type as
        this object, and all of this object's list attributes will be
        extended with copies of values from the corresponding list
        attributes of the other object. For example,
        `music1.extend(music2)` will extend `music1` with copies of all
        notes, chords, time signatures etc. from `music2`.

        Otherwise, the argument must be an iterable, and the result
        will be the same as if :meth:`muspy.Base.append` was called for
        each item of the iterable.

        Parameters
        ----------
        other : Base
            The object to merge into this object.
        copy : bool
            Whether to make deep copies of all the appended objects.
            The default behavior is to make copies only when `other` is
            a MusPy object.

        Returns
        -------
        Object itself.
        """
        if isinstance(other, Base):
            if type(other) is not type(self):
                raise TypeError(f"`other` must be of type {type(self)!r} or "
                                f'an iterable, not {type(other)!r}')

            if copy is None:
                copy = True

            for attr in self._list_attributes:
                other_value = getattr(other, attr)
                getattr(self, attr).extend(
                    deepcopy(other_value) if copy else other_value)
        else:
            if copy is None:
                copy = False

            assert isinstance(other, Iterable)
            for item in other:
                self._append(deepcopy(item) if copy else item)

        return self

    def _remove_invalid(self, attr: str, recursive: bool):
        # Skip it if empty
        if not getattr(self, attr):
            return

        attr_type = self._attributes[attr]
        value = getattr(self, attr)
        is_class = isclass(attr_type)

        # NOTE: The ordering mathers here. We first apply recursively
        # and later check to the currect object so that something that
        # can be fixed in a lower level would not make the high-level
        # object to be removed.

        # Apply recursively
        if recursive and is_class and issubclass(attr_type, ComplexBase):
            for value in getattr(self, attr):
                value.remove_invalid(recursive=recursive)

        # Replace the old list with a new list of only valid items
        if is_class and issubclass(attr_type, Base):
            new_value = [item for item in value if item.is_valid()]
        else:
            new_value = [item for item in value if isinstance(item, attr_type)]
        setattr(self, attr, new_value)

    def remove_invalid(
        self: ComplexBaseType,
        attr: Optional[str] = None,
        recursive: bool = True,
    ) -> ComplexBaseType:
        """Remove invalid items from a list attribute.

        Parameters
        ----------
        attr : str
            Attribute to validate. Defaults to validate all attributes.
        recursive : bool
            Whether to apply recursively. Defaults to True.

        Returns
        -------
        Object itself.

        """
        if attr is None:
            for attribute in self._list_attributes:
                self._remove_invalid(attribute, recursive)
        elif attr in self._list_attributes:
            self._remove_invalid(attr, recursive)
        else:
            raise TypeError("`{}` must be a list attribute.")
        return self

    def _remove_duplicate(self, attr: str, recursive: bool):
        # Skip it if empty
        if not getattr(self, attr):
            return

        # Replace the old lis with a new list without duplicates
        attr_type = self._attributes[attr]
        value = getattr(self, attr)
        new_value = [value[0]]
        for item, next_item in zip(value[:-1], value[1:]):
            if item != next_item:
                new_value.append(next_item)
        setattr(self, attr, new_value)

        # Apply recursively
        if (
            recursive
            and isclass(attr_type)
            and issubclass(attr_type, ComplexBase)
        ):
            for value in getattr(self, attr):
                value.remove_duplicate(recursive=recursive)

    def remove_duplicate(
        self: ComplexBaseType,
        attr: Optional[str] = None,
        recursive: bool = True,
    ) -> ComplexBaseType:
        """Remove duplicate items from a list attribute.

        Parameters
        ----------
        attr : str
            Attribute to check. Defaults to check all attributes.
        recursive : bool
            Whether to apply recursively. Defaults to True.

        Returns
        -------
        Object itself.

        """
        if attr is None:
            for attribute in self._list_attributes:
                self._remove_duplicate(attribute, recursive)
        elif attr in self._list_attributes:
            self._remove_duplicate(attr, recursive)
        else:
            raise TypeError("`{}` must be a list attribute.")
        return self

    def _sort(self, attr: str, recursive: bool):
        # Skip it if empty
        if not getattr(self, attr):
            return

        # Sort the list
        attr_type = self._attributes[attr]
        if isclass(attr_type) and issubclass(attr_type, Base):
            # pylint: disable=protected-access
            if "time" in attr_type._attributes:
                getattr(self, attr).sort(key=attrgetter("time"))
            # Apply recursively
            if recursive and issubclass(attr_type, ComplexBase):
                for value in getattr(self, attr):
                    value.sort(recursive=recursive)

    def sort(
        self: ComplexBaseType,
        attr: Optional[str] = None,
        recursive: bool = True,
    ) -> ComplexBaseType:
        """Sort a list attribute.

        Parameters
        ----------
        attr : str
            Attribute to sort. Defaults to sort all attributes.
        recursive : bool
            Whether to apply recursively. Defaults to True.

        Returns
        -------
        Object itself.

        """
        if attr is None:
            for attribute in self._list_attributes:
                self._sort(attribute, recursive)
        elif attr in self._list_attributes:
            self._sort(attr, recursive)
        else:
            raise TypeError("`{}` must be a list attribute.")
        return self<|MERGE_RESOLUTION|>--- conflicted
+++ resolved
@@ -14,7 +14,15 @@
 from inspect import isclass
 from operator import attrgetter
 from typing import (
-    Any, Callable, Iterable, List, Mapping, Optional, Type, TypeVar, Union
+    Any,
+    Callable,
+    Iterable,
+    List,
+    Mapping,
+    Optional,
+    Type,
+    TypeVar,
+    Union,
 )
 
 from .utils import yaml_dump
@@ -108,7 +116,9 @@
         return True
 
     def __deepcopy__(self: BaseType, memo: dict) -> BaseType:
-        return self.from_dict(self.to_ordered_dict(skip_none=False, copy=True))
+        return self.from_dict(
+            self.to_ordered_dict(skip_missing=False, copy=True)
+        )
 
     @classmethod
     def from_dict(cls: Type[BaseType], dict_: Mapping) -> BaseType:
@@ -144,13 +154,9 @@
                 kwargs[attr] = value
         return cls(**kwargs)
 
-<<<<<<< HEAD
     def to_ordered_dict(
-            self, skip_none: bool = True, copy: bool = True
+        self, skip_missing: bool = True, copy: bool = False
     ) -> OrderedDict:
-=======
-    def to_ordered_dict(self, skip_missing: bool = True) -> OrderedDict:
->>>>>>> 7fba5270
         """Return the object as an OrderedDict.
 
         Return an ordered dictionary that stores the attributes and
@@ -180,39 +186,19 @@
                     continue
                 if isclass(attr_type) and issubclass(attr_type, Base):
                     ordered_dict[attr] = [
-<<<<<<< HEAD
-                        v.to_ordered_dict(skip_none=skip_none, copy=copy)
-                        for v in value
-                    ]
-                    continue
-            if value is None:
-                if not skip_none:
-                    ordered_dict[attr] = None
-                continue
-            if isclass(attr_type) and issubclass(attr_type, Base):
-                ordered_dict[attr] = value.to_ordered_dict(
-                    skip_none=skip_none, copy=copy)
-                continue
-
-            if attr in self._list_attributes:
-                # List of non-MusPy objects
-                ordered_dict[attr] = deepcopy(value) if copy else list(value)
-=======
-                        v.to_ordered_dict(skip_missing=skip_missing)
+                        v.to_ordered_dict(skip_missing=skip_missing, copy=copy)
                         for v in value
                     ]
                 else:
-                    ordered_dict[attr] = value
+                    ordered_dict[attr] = deepcopy(value) if copy else value
             elif value is None:
                 if not skip_missing:
                     ordered_dict[attr] = None
             elif isclass(attr_type) and issubclass(attr_type, Base):
                 ordered_dict[attr] = value.to_ordered_dict(
-                    skip_missing=skip_missing
+                    skip_missing=skip_missing, copy=copy
                 )
->>>>>>> 7fba5270
             else:
-                # Single non-MusPy object
                 ordered_dict[attr] = deepcopy(value) if copy else value
         return ordered_dict
 
@@ -236,12 +222,9 @@
             Print the attributes in a YAML-like format.
 
         """
-<<<<<<< HEAD
-        return _yaml_dump(self.to_ordered_dict(
-            skip_none=skip_none, copy=False))
-=======
-        return yaml_dump(self.to_ordered_dict(skip_missing=skip_missing))
->>>>>>> 7fba5270
+        return yaml_dump(
+            self.to_ordered_dict(skip_missing=skip_missing, copy=False)
+        )
 
     def print(self, skip_missing: bool = True):
         """Print the attributes in a YAML-like format.
@@ -512,18 +495,18 @@
     """
 
     def __iadd__(
-        self: ComplexBaseType,
-        other: Union[ComplexBaseType, Iterable]
+        self: ComplexBaseType, other: Union[ComplexBaseType, Iterable]
     ) -> ComplexBaseType:
         return self.extend(other)
 
     def __add__(
-        self: ComplexBaseType,
-        other: ComplexBaseType
+        self: ComplexBaseType, other: ComplexBaseType
     ) -> ComplexBaseType:
         if type(other) is not type(self):
-            raise TypeError(f'second operand must be of type {type(self)!r}, '
-                            f'not {type(other)!r}')
+            raise TypeError(
+                f"second operand must be of type {type(self)!r}, "
+                f"not {type(other)!r}"
+            )
 
         return deepcopy(self).extend(other, copy=True)
 
@@ -561,7 +544,7 @@
     def extend(
         self: ComplexBaseType,
         other: Union[ComplexBaseType, Iterable],
-        copy: Optional[bool] = None
+        copy: Optional[bool] = None,
     ) -> ComplexBaseType:
         """Extend this object with values from another object or
         iterable.
@@ -592,8 +575,10 @@
         """
         if isinstance(other, Base):
             if type(other) is not type(self):
-                raise TypeError(f"`other` must be of type {type(self)!r} or "
-                                f'an iterable, not {type(other)!r}')
+                raise TypeError(
+                    f"`other` must be of type {type(self)!r} or "
+                    f"an iterable, not {type(other)!r}"
+                )
 
             if copy is None:
                 copy = True
@@ -601,7 +586,8 @@
             for attr in self._list_attributes:
                 other_value = getattr(other, attr)
                 getattr(self, attr).extend(
-                    deepcopy(other_value) if copy else other_value)
+                    deepcopy(other_value) if copy else other_value
+                )
         else:
             if copy is None:
                 copy = False
